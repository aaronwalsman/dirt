--- conflicted
+++ resolved
@@ -1,3 +1,4 @@
+import jax
 import jax.random as jrng
 import jax.numpy as jnp
 import jax.nn as jnn
@@ -10,8 +11,9 @@
 from mechagogue.nn.structured import parallel_dict_layer
 from mechagogue.nn.distributions import categorical_sampler_layer
 from mechagogue.nn.debug import print_activations_layer
-
-from dirt.envs.nomnom import NomNomObservation, NomNomAction
+from mechagogue.breed.normal import normal_mutate
+
+from dirt.envs.nomnom import NomNomObservation, NomNomAction, NomNomTraits
 
 # utilities
 relu = (lambda: None, jnn.relu)
@@ -26,7 +28,7 @@
     
     return lambda: None, model
 
-def nomnom_action_decoder(in_channels, dtype=jnp.float32):
+def nomnom_action_decoder(in_channels, use_bias=True, dtype=jnp.float32):
     return layer_sequence((
         (
             lambda: None,
@@ -34,19 +36,19 @@
         ),
         parallel_dict_layer({
             'forward' : layer_sequence((
-                linear_layer(in_channels, 2, use_bias=True, dtype=dtype),
+                linear_layer(in_channels, 2, use_bias=use_bias, dtype=dtype),
                 categorical_sampler_layer(),
             )),
             'rotate' : layer_sequence((
-                linear_layer(in_channels, 3, use_bias=True, dtype=dtype),
+                linear_layer(in_channels, 3, use_bias=use_bias, dtype=dtype),
                 categorical_sampler_layer(choices=jnp.array([-1,0,1])),
             )),
             'reproduce' : layer_sequence((
-                linear_layer(in_channels, 2, use_bias=True, dtype=dtype),
+                linear_layer(in_channels, 2, use_bias=use_bias, dtype=dtype),
                 categorical_sampler_layer(),
             )),
         }),
-        (lambda: None, lambda x : NomNomAction(**x)),
+        (lambda: None, lambda x : (NomNomAction(**x), None)),
     ))
 
 # params
@@ -70,23 +72,23 @@
         params.view_distance +
         1   # energy
     )
-    out_dim = 2+3+2
-    
-    def encoder_forward(x):
-        food = (x.view == 1).reshape(-1).astype(dtype)
-        players = (x.view == 2).reshape(-1).astype(dtype)
-        out_of_bounds = (x.view == 3).reshape(-1).astype(dtype)
-        return jnp.concatenate(
-            (food, players, out_of_bounds, x.energy.reshape(-1)), axis=-1)
-    
-    encoder = (lambda: None, encoder_forward)
+    
+    encoder = nomnom_linear_observation_encoder(dtype=dtype)
     decoder = nomnom_action_decoder(in_dim, dtype=dtype)
     
     return layer_sequence((encoder, decoder))
+
+def init_uniform_population_params(init_model_params):
+    init_model_params = ignore_unused_args(init_model_params, ('key',))
+    init_model_params = jax.vmap(init_model_params)
+    def init(key, population_size, max_population_size):
+        init_keys = jrng.split(key, max_population_size)
+        return init_model_params(init_keys)
 
 def nomnom_unconditional_or_linear_population(
     params=NomNomModelParams(),
-    dtype=jnp.bfloat16
+    learning_rate=3e-4,
+    dtype=jnp.bfloat16,
 ):
     in_dim = (
         (params.num_input_classes-1) *
@@ -96,21 +98,48 @@
     )
     linear_encoder = nomnom_linear_observation_encoder(dtype=dtype)
     linear_decoder = nomnom_action_decoder(in_dim, dtype=dtype)
-    init_linear_model, linear_model = layer_sequence((encoder, decoder))
+    init_linear_model, linear_model = layer_sequence(
+        (linear_encoder, linear_decoder))
+    init_linear_model = jax.vmap(init_linear_model)
     
     unconditional_encoder = (
         lambda : None, lambda x : jnp.ones((1,), dtype=dtype))
-    unconditional_decoder = nomnom_action_decoder(1, dtype=dtype)
+    unconditional_decoder = nomnom_action_decoder(
+        1, use_bias=False, dtype=dtype)
     init_unconditional_model, unconditional_model = layer_sequence(
         (unconditional_encoder, unconditional_decoder))
+    init_unconditional_model = jax.vmap(init_unconditional_model)
+    
+    mutator = normal_mutate(learning_rate)
     
     def init(key, population_size, max_population_size):
-        linear_key, unconditional_key = jrng.split(key)
-        linear_params = init_linear_params(linear_key)
-        unconditional_params = init_unconditional_params(unconditional_key)
+        init_keys = jrng.split(key, 2*max_population_size)
+        linear_keys = init_keys[:max_population_size]
+        unconditional_keys = init_keys[max_population_size:]
+        linear_state = init_linear_model(linear_keys)
+        unconditional_state = init_unconditional_model(unconditional_keys)
         
-<<<<<<< HEAD
-=======
+        # 50/50
+        model_type = jnp.arange(max_population_size) < (population_size//2)
+        model_type = model_type.astype(jnp.int32)
+        # all unconditional
+        #model_type = jnp.zeros(max_population_size, dtype=jnp.int32)
+        # all linear
+        #model_type = jnp.ones(max_population_size, dtype=jnp.int32)
+        
+        return (model_type, unconditional_state, linear_state)
+    
+    def player_traits(model_state):
+        return NomNomTraits()
+    
+    def model(key, x, state):
+        model_type, unconditional_state, linear_state = state
+        unconditional_key, linear_key = jrng.split(key)
+        unconditional_action = unconditional_model(
+            unconditional_key, x, unconditional_state)
+        linear_action = linear_model(
+            linear_key, x, linear_state)
+        
         def select_leaf(a, b):
             return jnp.where(model_type, a, b)
         return jax.tree.map(select_leaf, linear_action, unconditional_action)
@@ -125,7 +154,6 @@
         return (model_type[0], unconditional_state, linear_state)
     
     return init, player_traits, model, mutate, adapt
->>>>>>> 98b30c3c
 
 def nomnom_model(parms=NomNomModelParams()):
     
