import numpy as np

import jax.numpy as jnp

import glfw
import splendor.core as core
import splendor.contexts.glfw_context as glfw_context
from splendor.interactive_camera_glfw import InteractiveCameraGLFW
import splendor.camera as camera
from splendor.masks import color_index_to_float
import splendor.primitives as primitives
from splendor.image import save_image

from mechagogue.tree import tree_len, tree_getitem
from mechagogue.serial import load_example_data
from mechagogue.arg_wrappers import ignore_unused_args

from dirt.visualization.height_map import (
    make_height_map_vertices_and_normals, make_height_map_mesh)

default_get_active_players = lambda report : report.players
default_get_player_x = lambda report : report.player_x
default_get_player_r = lambda report : report.player_r
default_get_terrain_map = lambda params : jnp.zeros(
    params.env_params.world_size)
#def default_get_terrain_map(params):
#    h, w = params.env_params.world_size
#    yz = jnp.sin(jnp.linspace(0, 3*2*jnp.pi, h))
#    xz = jnp.sin(jnp.linspace(0, 2*2*jnp.pi, w))
#    return yz[:,None] + xz[None,:]
#default_get_water_map = lambda : None
default_get_player_color = lambda player_id : color_index_to_float(player_id+1)

PLAYER_RADIUS=0.4

class Viewer:
    def __init__(
        self,
        example_params,
        params_file,
        example_report,
        report_files,
        window_width=512,
        window_height=512,
        step_0 = 0,
        start_step=0,
        terrain_texture_multiple=1,
        get_active_players=default_get_active_players,
        get_player_x=default_get_player_x,
        get_player_r=default_get_player_r,
        get_player_energy=None,
        get_terrain_map=default_get_terrain_map,
        get_terrain_texture=None,
        get_water_map=None,
        get_player_color=default_get_player_color,
    ):
        
        self.get_active_players = ignore_unused_args(
            get_active_players, ('params', 'report'))
        self.get_player_x = ignore_unused_args(
            get_player_x, ('params', 'report'))
        self.get_player_r = ignore_unused_args(
            get_player_r, ('params', 'report'))
        self.get_player_energy = get_player_energy
        if get_player_energy:
            self.get_player_energy = ignore_unused_args(
                self.get_player_energy, ('params', 'report'))
        self.get_terrain_map = ignore_unused_args(
            get_terrain_map, ('params', 'report'))
        self.get_terrain_texture = get_terrain_texture
        if self.get_terrain_texture:
            self.get_terrain_texture = ignore_unused_args(
                self.get_terrain_texture, ('params', 'report', 'texture_size'))
        self.get_water_map = get_water_map
        if self.get_water_map:
            self.get_water_map = ignore_unused_args(
                get_water_map, ('params', 'report'))
        self.get_player_color = ignore_unused_args(
            get_player_color, ('player_id', 'params', 'report'))
        
        self._init_params_and_reports(
            example_params,
            params_file,
            example_report,
            report_files,
            step_0=step_0,
            start_step=start_step,
        )
        self._init_context_and_window(window_width, window_height)
        self._init_splendor_render()
        self._init_terrain(terrain_texture_multiple)
        self._init_players()
        self._init_camera_and_lights()
        self._init_callbacks()
        
        self.step_size = 1
        self.change_step(start_step)
    
    def _init_params_and_reports(
        self,
        example_params,
        params_file,
        example_report,
        report_files,
        step_0,
        start_step,
    ):
        self.step_0 = step_0
        self.current_step = start_step
        self.block_index = 0
        
        self.params = load_example_data(example_params, params_file)
        self.report_files = report_files
        self.current_report_block = load_example_data(
            example_report, self.report_files[self.block_index])
        self.report = tree_getitem(
            self.current_report_block, 0)
        self.reports_per_block = tree_len(self.current_report_block)
        
        self.step_N = step_0 + len(report_files) * self.reports_per_block
    
    def _init_context_and_window(self, window_width, window_height):
        glfw_context.initialize()
        self.window = glfw_context.GLFWWindowWrapper(
            width=window_width,
            height=window_height,
            anti_alias=False,
            anti_alias_samples=0,
        )
    
    def _init_splendor_render(self):
        self.renderer = core.SplendorRender()
        self.upright = np.array([
            [ 1, 0, 0, 0],
            [ 0, 0, 1, 0],
            [ 0,-1, 0, 0],
            [ 0, 0, 0, 1],
        ])
    
    def _init_terrain(self, texture_multiple):
        self.terrain_map = self.get_terrain_map(self.params, self.report)
        h, w = self.terrain_map.shape
        self.world_size = (h,w)
        self.terrain_texture_size = h * texture_multiple, w * texture_multiple
        
        vertices, normals, uvs, faces = make_height_map_mesh(self.terrain_map)
        self.renderer.load_mesh(
            name='terrain_mesh',
            mesh_data={
                'vertices' : vertices,
                'normals' : normals,
                'faces' : faces,
                'uvs' : uvs,
            },
            color_mode='textured',
        )
        
        self.renderer.load_texture(
            name='terrain_texture',
            texture_data=np.full(
                (self.terrain_texture_size + (3,)),
                127,
                dtype=np.uint8,
            ),
        )
        
        self.renderer.load_material(
            name='terrain_material',
            #flat_color=(0.5,0.5,0.5),
            texture_name='terrain_texture',
            rough=1.,
        )
        
        self.renderer.add_instance(
            name='terrain',
            mesh_name='terrain_mesh',
            material_name='terrain_material',
            transform=self.upright,
        )
        
        if self.get_water_map is not None:
            water_map = self.get_water_map(self.params, self.report)
            self.total_height_map = self.terrain_map + water_map
            (
                water_vertices,
                water_normals,
                self.water_uvs,
                self.water_faces,
            ) = make_height_map_mesh(self.total_height_map)
            self.renderer.load_mesh(
                name='water_mesh',
                mesh_data={
                    'vertices' : water_vertices,
                    'normals' : water_normals,
                    'faces' : self.water_faces,
                    'uvs' : self.water_uvs,
                },
                color_mode='flat_color',
            )
            
            self.renderer.load_material(
                name='water_material',
                flat_color=(66/255.,135/255.,255.),
                rough=1.,
            )
            
            self.renderer.add_instance(
                name='water',
                mesh_name='water_mesh',
                material_name='water_material',
                transform=self.upright,
            )
    
    def _init_players(self):
        active_players = self.get_active_players(self.params, self.report)
        self.max_players, = active_players.shape
        
        # make player cube
        self.renderer.load_mesh(
            name='player_mesh',
            mesh_primitive={
                'shape':'cube',
                'x_extents':(-PLAYER_RADIUS, PLAYER_RADIUS),
                'y_extents':(-PLAYER_RADIUS, PLAYER_RADIUS),
                'z_extents':(-PLAYER_RADIUS, PLAYER_RADIUS),
                'bezel':0.15,
            },
            color_mode='flat_color',
        )
        
        # make player eye whites
        eye_white_mesh_a = primitives.disk(
            radius=0.15,
            inner_radius=0.05,
        )
        eye_white_mesh_a['vertices'][:,0] += 0.2
        eye_white_mesh_a['vertices'][:,1] += PLAYER_RADIUS + 0.01
        eye_white_mesh_a['vertices'][:,2] += 0.1
        
        eye_white_mesh_b = primitives.disk(
            radius=0.15,
            inner_radius=0.05,
        )
        eye_white_mesh_b['vertices'][:,0] -= 0.2
        eye_white_mesh_b['vertices'][:,1] += PLAYER_RADIUS + 0.01
        eye_white_mesh_b['vertices'][:,2] += 0.1
        
        eye_white_mesh = primitives.merge_meshes(
            [eye_white_mesh_a, eye_white_mesh_b])
        self.renderer.load_mesh(
            name='eye_white_mesh',
            mesh_data=eye_white_mesh,
            color_mode='flat_color',
        )
        
        self.renderer.load_material(
            name='eye_white_material',
            flat_color=(1.,1.,1.),
        )
        
        # make player eye pupils
        eye_pupil_mesh_a = primitives.disk(
            radius=0.05,
        )
        eye_pupil_mesh_a['vertices'][:,0] += 0.2
        eye_pupil_mesh_a['vertices'][:,1] += PLAYER_RADIUS + 0.01
        eye_pupil_mesh_a['vertices'][:,2] += 0.1
        
        eye_pupil_mesh_b = primitives.disk(
            radius=0.05,
        )
        eye_pupil_mesh_b['vertices'][:,0] -= 0.2
        eye_pupil_mesh_b['vertices'][:,1] += PLAYER_RADIUS + 0.01
        eye_pupil_mesh_b['vertices'][:,2] += 0.1
        
        eye_pupil_mesh = primitives.merge_meshes(
            [eye_pupil_mesh_a, eye_pupil_mesh_b])
        self.renderer.load_mesh(
            name='eye_pupil_mesh',
            mesh_data=eye_pupil_mesh,
            color_mode='flat_color',
        )
        
        self.renderer.load_material(
            name='eye_pupil_material',
            flat_color=(0.,0.,0.),
        )
        
        # make energy meters
        if self.get_player_energy is not None:
            self.renderer.load_mesh(
                name='energy_background_mesh',
                mesh_primitive={
                    'shape':'cube',
                    'x_extents':(-PLAYER_RADIUS, PLAYER_RADIUS),
                    'y_extents':(-0.05, 0.05),
                    'z_extents':(0, 0.4),
                },
                color_mode='flat_color',
            )
            self.renderer.load_material(
                name='energy_background_material',
                flat_color=(0.,0.,0.),
            )
            self.renderer.load_mesh(
                name='energy_mesh',
                mesh_primitive={
                    'shape':'cube',
                    'x_extents':(-PLAYER_RADIUS+0.05, PLAYER_RADIUS-0.05),
                    'y_extents':(-0.1, 0.1),
                    'z_extents':(0.05, 0.35),
                },
                color_mode='flat_color',
            )
            self.renderer.load_material(
                name='energy_material',
                flat_color=(0.,1.,0.),
            )
        
        self.player_instances = []
        self.player_eye_instances = []
        for player_id in range(self.max_players):
            material_name = f'player_material_{player_id}'
            self.renderer.load_material(
                name=material_name,
                flat_color=(0,0,0),
                rough=1.,
                metal=0.,
            )
        
            player_name = f'player_{player_id}'
            self.renderer.add_instance(
                name=player_name,
                mesh_name='player_mesh',
                material_name=material_name,
                transform=np.eye(4),
                hidden=True,
            )
            
            player_eye_white_name = f'player_eye_white_{player_id}'
            self.renderer.add_instance(
                name=player_eye_white_name,
                mesh_name='eye_white_mesh',
                material_name='eye_white_material',
                transform=np.eye(4),
                hidden=True,
            )
            
            player_eye_pupil_name = f'player_eye_pupil_{player_id}'
            self.renderer.add_instance(
                name=player_eye_pupil_name,
                mesh_name='eye_pupil_mesh',
                material_name='eye_pupil_material',
                transform=np.eye(4),
                hidden=True,
            )
            
            if self.get_player_energy is not None:
                player_energy_background_name = (
                    f'player_energy_background_{player_id}')
                self.renderer.add_instance(
                    name=player_energy_background_name,
                    mesh_name='energy_background_mesh',
                    material_name='energy_background_material',
                    transform=np.eye(4),
                    hidden=True,
                )
                player_energy_name = f'player_energy_{player_id}'
                self.renderer.add_instance(
                    name=player_energy_name,
                    mesh_name='energy_mesh',
                    material_name='energy_material',
                    transform=np.eye(4),
                    hidden=True,
                )
    
    def _init_camera_and_lights(self):
        
        projection = camera.projection_matrix(
            np.radians(90.), 1., near_clip=1., far_clip=5000)
        self.renderer.set_projection(projection)
        
        c = np.cos(np.radians(-45.))
        s = np.sin(np.radians(-45.))
        d = max(self.world_size)
        camera_pose = np.array([
            [1, 0, 0, -0.5],
            [0, c,-s, d],
            [0, s, c, d],
            [0, 0, 0, 1],
        ])
        
        self.renderer.set_view_matrix(np.linalg.inv(camera_pose))
        
        self.camera_control = InteractiveCameraGLFW(self.window, self.renderer)
        
        '''
        self.renderer.load_cubemap(
            'grey_cube_dif',
            cubemap_asset='grey_cube_dif',
        )
        self.renderer.load_cubemap(
            'grey_cube_ref',
            cubemap_asset='grey_cube_ref',
        )
        self.renderer.load_image_light(
            'background',
            'grey_cube_dif',
            'grey_cube_ref',
            render_background=False,
        )
        self.renderer.set_active_image_light('background')
        '''
<<<<<<< HEAD
        self.renderer.add_direction_light(
            'sun', (0,-1,0), (2,2,2))
        
        self.renderer.set_ambient_color((0.5, 0.5, 0.5))
        self.renderer.set_background_color(
            #(106./255., 223/255., 255./255.),
            (164./255., 236./255., 255./255.),
=======
        #self.renderer.add_direction_light(
        #    'sun', (0,-1,0), (2,2,2))
        #self.renderer.set_ambient_color((0.5, 0.5, 0.5))
        
        self.renderer.set_ambient_color((1.,1.,1.))
        
        self.renderer.set_background_color(
            #(106./255., 223/255., 255./255.),
            (188./255., 225./255., 242./255.),
>>>>>>> 98b30c3c
        )
        
    def _init_callbacks(self):
        self._shift_down = False
        self.window.set_mouse_button_callback(
            self.camera_control.mouse_callback)
        self.window.set_cursor_pos_callback(
            self.camera_control.mouse_move)
        self.window.set_scroll_callback(
            self.camera_control.scroll_callback)
        self.window.set_key_callback(self.key_callback)
    
    def step_to_block(self, step):
        s = (step-self.step_0)
        block_index = s // self.reports_per_block
        block_step = s % self.reports_per_block
        return block_index, block_step
    
    def change_step(self, step):
        step = max(self.step_0, min(self.step_N-1, step))
        block_index, block_step = self.step_to_block(step)
        if block_index != self.block_index:
            self.block_index = block_index
            self.current_report_block = load_example_data(
                self.current_report_block, self.report_files[self.block_index])
        self.current_step = step
        
        print(f'Current Step: {step} '
            f'Block Location: {block_index}, {block_step}')
        
        self.report = tree_getitem(
            self.current_report_block, block_step)
        
        #print(self.report)
        
        self._update_terrain()
        #self._update_water()
        self._update_players()
    
    def _update_players(self):
        active_players = self.get_active_players(self.params, self.report)
        player_x = self.get_player_x(self.params, self.report)
        player_r = self.get_player_r(self.params, self.report)
        if self.get_player_energy is not None:
            player_energy = self.get_player_energy(self.params, self.report)
        else:
            player_energy = np.zeros(player_r.shape)
        player_transforms = self._player_transform(player_x, player_r)
        
        print(f'Active Players: {jnp.sum(active_players)}')
        
        for player_id in range(self.max_players):
            player_name = f'player_{player_id}'
            eye_white_name = f'player_eye_white_{player_id}'
            eye_pupil_name = f'player_eye_pupil_{player_id}'
            energy_background_name = f'player_energy_background_{player_id}'
            energy_name = f'player_energy_{player_id}'
            if active_players[player_id]:
                self.renderer.show_instance(player_name)
                self.renderer.set_instance_transform(
                    player_name, player_transforms[player_id])
                self.renderer.show_instance(eye_white_name)
                self.renderer.set_instance_transform(
                    eye_white_name, player_transforms[player_id])
                self.renderer.show_instance(eye_pupil_name)
                self.renderer.set_instance_transform(
                    eye_pupil_name, player_transforms[player_id])
                
                player_color = self.get_player_color(
                    player_id, self.params, self.report)
                material_name = f'player_material_{player_id}'
                self.renderer.set_material_flat_color(
                    material_name, player_color)
                
                if self.get_player_energy is not None:
                    background_transform = player_transforms[player_id].copy()
                    background_transform[1,3] += PLAYER_RADIUS * 1.5
                    self.renderer.show_instance(energy_background_name)
                    self.renderer.set_instance_transform(
                        energy_background_name, background_transform)
                    
                    #energy_transform = background_transform.copy()
                    energy_scale = np.eye(4)
                    energy_scale[0,0] = player_energy[player_id]
                    energy_pivot = np.eye(4)
                    energy_pivot[0,3] = PLAYER_RADIUS-0.05
                    energy_anti_pivot = np.eye(4)
                    energy_anti_pivot[0,3] = -PLAYER_RADIUS+0.05
                    energy_transform = (
                        background_transform @
                        energy_pivot @
                        energy_scale @
                        energy_anti_pivot
                    )
                    self.renderer.show_instance(energy_name)
                    self.renderer.set_instance_transform(
                        energy_name, energy_transform)
                
            else:
                self.renderer.hide_instance(player_name)
                self.renderer.hide_instance(eye_white_name)
                self.renderer.hide_instance(eye_pupil_name)
                if self.get_player_energy is not None:
                    self.renderer.hide_instance(energy_background_name)
                    self.renderer.hide_instance(energy_name)
    
    def _update_terrain(self):
        if self.get_terrain_texture is not None:
            texture = self.get_terrain_texture(
                self.params, self.report, self.terrain_texture_size)
            self.renderer.load_texture(
                'terrain_texture',
                texture_data = texture,
            )
        
        if self.get_water_map:
            water_map = self.get_water_map(self.params, self.report)
            self.total_height_map = self.terrain_map + water_map
            (
                water_vertices,
                water_normals,
            ) = make_height_map_vertices_and_normals(self.total_height_map)
            self.renderer.load_mesh(
                name='water_mesh',
                mesh_data={
                    'vertices' : water_vertices,
                    'normals' : water_normals,
                    'faces' : self.water_faces,
                    'uvs' : self.water_uvs,
                },
                color_mode='flat_color',
            )
        
        else:
            self.total_height_map = self.terrain_map
    
    def _player_transform(self, player_x, player_r):
        height, width = self.world_size
        y = player_x[..., 0]
        x = player_x[..., 1]
        z = self.total_height_map[y, x] + PLAYER_RADIUS
        y = y - height/2.
        x = x - width/2.
        
        cs = np.array((( 1, 0), ( 0, 1), (-1, 0), ( 0,-1)))[player_r]
        c = cs[...,0]
        s = cs[...,1]
        
        transforms = np.zeros((*player_r.shape, 4, 4))
        transforms[...,0,0] = c
        transforms[...,0,1] = s
        transforms[...,0,3] = x
        
        transforms[...,1,0] = -s
        
        transforms[...,1,1] = c
        transforms[...,1,3] = y
        
        transforms[...,2,2] = 1.
        transforms[...,2,3] = z
        
        transforms[...,3,3] = 1.
        
        return self.upright @ transforms
    
    def begin(self):
        self.window.show_window()
        self.window.enable_window()
        
        while not self.window.should_close():
            self.window.poll_events()
            self.render()
            self.window.swap_buffers()
        
        glfw_context.terminate()
    
    def render(self):
        #instances = ['terrain', 'tmp_sphere']
        fbw, fbh = self.window.framebuffer_size()
        self.renderer.viewport_scissor(0,0,fbw,fbh)
        self.renderer.color_render(flip_y=False)
    
    def key_callback(self, window, key, scancode, action, mods):
        if action == glfw.PRESS and key == 45:
            self.step_size = max(1, self.step_size-1)
            print(f'step size: {self.step_size}')
        if action == glfw.PRESS and key == 61:
            self.step_size += 1
            print(f'step size: {self.step_size}')
        if key in (340, 344):
            self._shift_down = action
        
        if action == glfw.PRESS or action == glfw.REPEAT:
            if key == 44:
                if self._shift_down:
                    self.change_step(self.current_step - self.reports_per_block)
                else:
                    self.change_step(self.current_step - self.step_size)
            elif key == 46:
                if self._shift_down:
                    self.change_step(self.current_step + self.reports_per_block)
                else:
                    self.change_step(self.current_step + self.step_size)
        self.camera_control.key_callback(window, key, scancode, action, mods)<|MERGE_RESOLUTION|>--- conflicted
+++ resolved
@@ -411,15 +411,6 @@
         )
         self.renderer.set_active_image_light('background')
         '''
-<<<<<<< HEAD
-        self.renderer.add_direction_light(
-            'sun', (0,-1,0), (2,2,2))
-        
-        self.renderer.set_ambient_color((0.5, 0.5, 0.5))
-        self.renderer.set_background_color(
-            #(106./255., 223/255., 255./255.),
-            (164./255., 236./255., 255./255.),
-=======
         #self.renderer.add_direction_light(
         #    'sun', (0,-1,0), (2,2,2))
         #self.renderer.set_ambient_color((0.5, 0.5, 0.5))
@@ -429,7 +420,6 @@
         self.renderer.set_background_color(
             #(106./255., 223/255., 255./255.),
             (188./255., 225./255., 242./255.),
->>>>>>> 98b30c3c
         )
         
     def _init_callbacks(self):
