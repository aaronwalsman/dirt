--- conflicted
+++ resolved
@@ -77,16 +77,10 @@
     terrain: jnp.ndarray,
     water: jnp.ndarray,
     light_strength: float,
-<<<<<<< HEAD
-    day_light_length: int,
-    time: int,
-    night_effect
-=======
     #day_light_length: int,
     #time: int,
     light_direction,
     night_effect = 0.1
->>>>>>> f8d1ff71
 ) -> jnp.ndarray:
     '''
     light_strength: determined by the distance between the terrain and the Sun
