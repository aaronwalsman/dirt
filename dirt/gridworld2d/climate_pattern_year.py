--- conflicted
+++ resolved
@@ -82,21 +82,8 @@
         water = flow_step_twodir(terrain, water, flow_rate)
         
         # 2. Erosion
-<<<<<<< HEAD
-        new_terrain = simulate_erosion_step(
-            terrain,
-            water,
-            current_erosion,
-            flow_rate,
-            erosion_endurance,
-            erosion_ratio,
-        )
-        current_erosion = reset_erosion_status(
-            new_terrain, terrain, current_erosion)
-=======
         new_terrain, current_erosion = simulate_erosion_step(terrain, water, current_erosion, flow_rate, erosion_endurance, erosion_ratio)
         current_erosion = reset_erosion_status(new_terrain, terrain, current_erosion)
->>>>>>> ffd46931
 
         # 3. light
         light_strength = get_day_light_strength(current_time)
