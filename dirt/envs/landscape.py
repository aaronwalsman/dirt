import jax
import jax.numpy as jnp
import jax.random as jrng

import chex

from typing import Tuple, Optional, TypeVar, Any, Union

from dirt.constants import (
    DEFAULT_FLOAT_DTYPE,
    ROCK_COLOR,
    WATER_COLOR,
    ENERGY_TINT,
    BIOMASS_TINT,
)
from dirt.gridworld2d.gas import step as gas_step
from dirt.distribution.ou import ou_process
from dirt.gridworld2d.geology import fractal_noise
from dirt.gridworld2d.erosion import simulate_erosion_step, reset_erosion_status
from dirt.gridworld2d.water import flow_step, flow_step_twodir
from dirt.gridworld2d.naive_weather_system import weather_step
<<<<<<< HEAD
from dirt.gridworld2d.climate_pattern_day import (
    temperature_step,
    light_step,
    #get_day_status,
)
#from dirt.gridworld2d.climate_pattern_year import (
#    get_day_light_length,
#    get_day_light_strength,
#)
=======
# from dirt.gridworld2d.climate_pattern_day import (
#     temperature_step, light_step, get_day_status)
from dirt.gridworld2d.climate_pattern_day_cont import (
    temperature_step, light_step, get_day_status)
from dirt.gridworld2d.climate_pattern_year import (
    get_day_light_length, get_day_light_strength)
>>>>>>> 98b30c3c
from dirt.consumable import Consumable
from dirt.sundial import SundialParams, SundialState, sundial

from mechagogue.static_dataclass import static_dataclass

@static_dataclass
class LandscapeParams:
    world_size : Tuple[int, int] = (1024, 1024)
    step_sizes : Tuple[float, ...] = (1.,)
    day_initial: int = 0.
    
    # terrain
    terrain_octaves : int = 12
    terrain_max_octaves : Optional[int] = None
    terrain_lacunarity : float = 2.
    terrain_persistence : float = 0.5
    terrain_unit_scale : float = 0.005
    terrain_max_height : float = 50.
    
    # water
    water_per_cell : float = 2.
    water_initial_fill_rate : float = 0.01
    water_flow_rate : float = 0.01
    air_moisture_diffusion : float = 1./3.

    # rain
    rain_moisture_up_threshold : float = 0.8
    rain_moisture_down_threshold: float = 0.4
    rain_amount: float = 0.32
    
    # air
    wind_std : float = 0.1
    wind_reversion : float = 0.001
    air_initial_temperature : float = 0.
    air_initial_smell: float = 0.

    # light
    light_initial_strength: float = 0.35
    night_effect: float = 0.15
    
    sundial : SundialParams = SundialParams()
    
    # temperature
    water_effect: float  = 0.25
    rain_effect: float = 0.05
    evaporation_effect: float = 0.05
    
    # climate
    steps_per_day : int = 240     # 24*10
    days_per_year : int = 360
    evaporation_rate : float = 0.01
    
    # erosion
    erosion_endurance : float = 0.05
    erosion_ratio : float = 0.01

@static_dataclass
class LandscapeState:
    terrain : jnp.array
    erosion : jnp.array
    water : jnp.array
    wind_velocity : jnp.array
    air_temperature : jnp.array
    air_moisture : jnp.array
    air_light: jnp.array
    air_smell: jnp.array
    rain_status: jnp.array
    #day: int
    sundial : SundialState
    
    energy : jnp.array
    biomass : jnp.array

'''
def render_landscape(state):
    
    h, w = state.water.shape
    
    # start with a baseline rock color of 50% gray
    rgb = jnp.full((h,w,3), ROCK_COLOR, dtype=float_dtype)
    
    # overlay the water as blue
    rgb = jnp.where(state.water > 0.05, WATER_COLOR, rgb)
    
    # apply the energy tint
    clipped_energy = jnp.clip(state.energy, min=0., max=1.)
    rgb = rgb + clipped_energy * energy_tint
    
    # apply the biomass tint
    clipped_biomass = jnp.clip(state.biomas, min=0., max=1.)
    rgb = rgb + clipped_biomass * BIOMASS_TINT
    
    return rgb * state.air_light
'''

def landscape(
    params : LandscapeParams = LandscapeParams(),
    float_dtype : Any = DEFAULT_FLOAT_DTYPE,
):
    
    init_wind_velocity, step_wind_velocity = ou_process(
        params.wind_std,
        params.wind_reversion,
        jnp.zeros((2,), dtype=float_dtype),
        dtype=float_dtype,
    )
    
    init_sundial, step_sundial = sundial(params.sundial, dtype=float_dtype)
    
    def init(
        key : chex.PRNGKey,
    ) -> LandscapeState :
        
        # terrain
        # - use fractal_noise to generate an initial terrain grid
        key, terrain_key = jrng.split(key)
        terrain = fractal_noise(
            terrain_key,
            params.world_size,
            params.terrain_octaves,
            params.terrain_lacunarity,
            params.terrain_persistence,
            params.terrain_max_octaves,
            params.terrain_unit_scale,
            params.terrain_max_height,
            dtype=float_dtype,
        )
        
        # erosion
        # - initialize erosion to be zero everywhere
        erosion = jnp.zeros(params.world_size, dtype=float_dtype)
        
        # water
        # - start with zero water everywhere
        water = jnp.zeros(params.world_size, dtype=float_dtype)
        
        # - compute the total water we want distributed over the entire grid
        total_water = (
            params.water_per_cell * params.world_size[0] * params.world_size[1])
        
        # - then we will fill the lowest points on the grid with water until
        #   the desired total water has been deposited in the grid
        water_level = jnp.min(terrain)
        
        def water_level_cond(water_water_level):
            water, water_level = water_water_level
            return jnp.sum(water) < total_water
        
        def water_level_body(water_water_level):
            water, water_level = water_water_level
            water_level += params.water_initial_fill_rate # Suppose Fix
            water = water_level - terrain
            water = jnp.where(water < 0., 0., water)
            water = water.astype(float_dtype)
            return (water, water_level)
        
        water, water_level = jax.lax.while_loop(
            water_level_cond, water_level_body, (water, water_level))
        
        # - scale the water everywhere in order to counteract any overshoot
        current_water = jnp.sum(water)
        water = water * (total_water / current_water)
        
        # air
        key, wind_key = jrng.split(key)
        wind_velocity = init_wind_velocity(wind_key)
        air_temperature = jnp.full(
            params.world_size,
            params.air_initial_temperature,
            dtype=float_dtype,
        )
        air_moisture = jnp.zeros(params.world_size, dtype=float_dtype)
        air_light = jnp.zeros(params.world_size, dtype=float_dtype)
        air_smell = jnp.zeros(params.world_size, dtype=float_dtype)
        air_smell = air_smell[...,None]
        rain_status = jnp.zeros(params.world_size, dtype=float_dtype)
        #day = params.day_initial
        sundial_state = init_sundial()
        
        energy = jnp.zeros(params.world_size, dtype=float_dtype)
        biomass = jnp.zeros(params.world_size, dtype=float_dtype)
        
        return LandscapeState(
            terrain,
            erosion,
            water,
            wind_velocity,
            air_temperature,
            air_moisture,
            air_light,
            air_smell,
            rain_status,
            #day,
            sundial_state,
            energy,
            biomass,
        )
    
    def get_consumable(state, locations):
        y = locations[...,0]
        x = locations[...,1]
        water = state.water[y, x]
        energy = state.energy[y, x]
        biomass = state.biomass[y, x]
        return Consumable(water, energy, biomass)
    
    def set_consumable(state, locations, consumable):
        y, x = locations[...,0], locations[...,1]
        water = state.water.at[y, x].set(consumable.water)
        energy = state.energy.at[y, x].set(consumable.energy)
        biomass = state.biomass.at[y, x].set(consumable.biomass)
        return state.replace(water=water, energy=energy, biomass=biomass)
    
    '''
    def _render_first_person_rgb(
        state,
        x,
        r,
        view_width,
        view_distance,
        view_back_distance=0,
        subsample=1,
    ):
        rgb_grid = render_rgb(state)
        return first_person_view(
            x,
            r,
            rgb_grid,
            view_width,
            view_distance,
            view_back_distance=view_back_distance,
            subsample=subsample,
        )
    
    def _render_first_person_height(
        state,
        x,
        r,
        view_width,
        view_distance,
        view_back_distance=0,
        subsample=1,
    ):
        total_height = state.terrain + state.water
        baseline_height = total_height[x[...,0], x[...,1]]
        first_person_height = first_person_view(
            x,
            r,
            total_height,
            view_width,
            view_distance,
            view_back_distance=view_back_distance,
            subsample=subsample,
        )
        relative_height = first_person_height - baseline_height[:,None,None]
        return relative_height
    
    def observe(
        state,
        x,
        r,
        view_width,
        view_distance,
        view_back_distance=0,
        subsample=1,
    ):
        rgb = _render_first_person_rgb(
            state,
            x,
            r,
            view_width,
            view_distance,
            view_back_distance=view_back_distance,
            subsample=subsample,
        )
        height = _render_first_person_height(
            state,
            x,
            r,
            view_width,
            view_distance,
            view_back_distance=view_back_distance,
            subsample=subsample,
        )
        ground_water = state.water[x[...,0], x[...,1]]
        ground_energy = state.energy[x[...,0], x[...,1]]
        ground_biomass = state.energy[x[...,0], x[...,1]]
        return LandscapeObservation(
            rgb, height, ground_water, ground_energy, ground_biomass)
    '''
    
    step_functions = []
    for step_size in params.step_sizes:
        def step(
            key : chex.PRNGKey,
            state : LandscapeState,
        ) -> LandscapeState :
            
            terrain = state.terrain
            water = state.water
            erosion = state.erosion
            wind_velocity = state.wind_velocity
            air_moisture = state.air_moisture
            air_smell = state.air_smell
            air_temperature = state.air_temperature
            day = state.sundial.day

            rain_status = state.rain_status
            day_length = params.steps_per_day
            
            # Day_status
            #day += 1
            #light_length = get_day_light_length(day)
            #day_status = get_day_status(day_length, light_length, day)
            
            # move air
            # - update the wind direction
            #   TODO: iterate if step_size is too large
            key, wind_key = jrng.split(key)
            wind_velocity = step_wind_velocity(
                wind_key, wind_velocity, step_size=step_size)
            
            # - diffuse and move the air smell
            diffusion_std = params.air_moisture_diffusion * (step_size**0.5)
            
            # TODO: Concretization problem... need to configure the
            # kernel and not have it dynamically shaped
            #air_smell = gas_step(
            #    air_smell, diffusion_std, 1., wind_velocity, 1)
            
            # move water
            water = flow_step(terrain, water, params.water_flow_rate)

            # erode based on water flow
            old_terrain = terrain
            terrain, erosion = simulate_erosion_step(
                old_terrain, 
                water, 
                erosion, 
                params.water_flow_rate, 
                params.erosion_endurance, 
                params.erosion_ratio
            )
            erosion = reset_erosion_status(terrain, old_terrain, erosion)
            
            # light change based on rotation of Sun
            #light_strength = get_day_light_strength(day)
            light_strength = 1.
            light_intensity = light_step(
<<<<<<< HEAD
                #light_length, 
=======
                day_length, 
>>>>>>> 98b30c3c
                terrain, water, 
                light_strength, 
                #light_length, 
                state.sundial.clipped_sun_direction, 
                params.night_effect
            )
            
            # temperature changed based on light and rain
<<<<<<< HEAD
            #air_temperature = temperature_step(
            #    light_length, 
            #    day, 
            #    water, 
            #    air_temperature, 
            #    rain_status,
            #    light_intensity, 
            #    air_moisture,
            #    light_length, 
            #    params.night_effect, 
            #    params.water_effect, 
            #    params.rain_effect, 
            #    params.evaporation_effect
            #)
=======
            air_temperature = temperature_step(
                day_length, 
                day, 
                water, 
                air_temperature, 
                rain_status,
                light_intensity, 
                air_moisture,
                light_length, 
                params.night_effect, 
                params.water_effect, 
                params.rain_effect, 
                params.evaporation_effect
            )
>>>>>>> 98b30c3c

            # evaporate and rain based on temperature and air moisture
            #water, air_moisture, rain_status = weather_step(
            #    water, 
            #    air_temperature, 
            #    air_moisture, 
            #    rain_status, 
            #    params.evaporation_rate, 
            #    params.rain_moisture_up_threshold, 
            #    params.rain_moisture_down_threshold, 
            #    params.rain_amount
            #)
            
            next_sundial_state = step_sundial(state.sundial)
            next_state = state.replace(
                terrain=terrain,
                erosion=erosion,
                water=water,
                wind_velocity=wind_velocity,
                air_temperature=air_temperature,
                air_moisture=air_moisture,
                air_light=light_intensity,
                air_smell=air_smell,
                rain_status=rain_status,
                #day=day,
                sundial=next_sundial_state,
            )
            
            return next_state
        
        step_functions.append(step)
    
    return init, get_consumable, set_consumable, *step_functions


if __name__ == "__main__":
    init, step_fn = landscape()
    key = jax.random.PRNGKey(1234)
    state = init(key)
    for i in range(500):
        key, subkey = jax.random.split(key)
        state = step_fn(subkey, state)
        if i % 20 == 0:
            # inspect
            print(f"\n--- Day {state.day} ---")
            print("Wind velocity:", state.wind_velocity)
            print("Air temperature (mean):", jnp.mean(state.air_temperature))
            print("Water (sum):", jnp.sum(state.water + state.air_moisture))
            print("Rain status (mean):", jnp.mean(state.rain_status))
            print("Erosion (mean):", jnp.mean(state.erosion))<|MERGE_RESOLUTION|>--- conflicted
+++ resolved
@@ -19,26 +19,14 @@
 from dirt.gridworld2d.erosion import simulate_erosion_step, reset_erosion_status
 from dirt.gridworld2d.water import flow_step, flow_step_twodir
 from dirt.gridworld2d.naive_weather_system import weather_step
-<<<<<<< HEAD
-from dirt.gridworld2d.climate_pattern_day import (
-    temperature_step,
-    light_step,
-    #get_day_status,
-)
-#from dirt.gridworld2d.climate_pattern_year import (
-#    get_day_light_length,
-#    get_day_light_strength,
-#)
-=======
 # from dirt.gridworld2d.climate_pattern_day import (
 #     temperature_step, light_step, get_day_status)
 from dirt.gridworld2d.climate_pattern_day_cont import (
     temperature_step, light_step, get_day_status)
 from dirt.gridworld2d.climate_pattern_year import (
     get_day_light_length, get_day_light_strength)
->>>>>>> 98b30c3c
+from dirt.gridworld2d.spawn import poisson_grid
 from dirt.consumable import Consumable
-from dirt.sundial import SundialParams, SundialState, sundial
 
 from mechagogue.static_dataclass import static_dataclass
 
@@ -59,7 +47,7 @@
     # water
     water_per_cell : float = 2.
     water_initial_fill_rate : float = 0.01
-    water_flow_rate : float = 0.01
+    water_flow_rate : float = 0.1
     air_moisture_diffusion : float = 1./3.
 
     # rain
@@ -77,8 +65,6 @@
     light_initial_strength: float = 0.35
     night_effect: float = 0.15
     
-    sundial : SundialParams = SundialParams()
-    
     # temperature
     water_effect: float  = 0.25
     rain_effect: float = 0.05
@@ -92,6 +78,14 @@
     # erosion
     erosion_endurance : float = 0.05
     erosion_ratio : float = 0.01
+    
+    # energy
+    mean_energy_sites : float = 256.**2
+    initial_total_energy : float = 256.**2
+    
+    # biomass
+    mean_biomass_sites : float = 256.**2
+    initial_total_biomass : float = 256.**2
 
 @static_dataclass
 class LandscapeState:
@@ -104,8 +98,7 @@
     air_light: jnp.array
     air_smell: jnp.array
     rain_status: jnp.array
-    #day: int
-    sundial : SundialState
+    day: int
     
     energy : jnp.array
     biomass : jnp.array
@@ -143,8 +136,6 @@
         jnp.zeros((2,), dtype=float_dtype),
         dtype=float_dtype,
     )
-    
-    init_sundial, step_sundial = sundial(params.sundial, dtype=float_dtype)
     
     def init(
         key : chex.PRNGKey,
@@ -213,11 +204,31 @@
         air_smell = jnp.zeros(params.world_size, dtype=float_dtype)
         air_smell = air_smell[...,None]
         rain_status = jnp.zeros(params.world_size, dtype=float_dtype)
-        #day = params.day_initial
-        sundial_state = init_sundial()
-        
-        energy = jnp.zeros(params.world_size, dtype=float_dtype)
-        biomass = jnp.zeros(params.world_size, dtype=float_dtype)
+        day = params.day_initial
+        
+        #energy = jnp.zeros(params.world_size, dtype=float_dtype)
+        #biomass = jnp.zeros(params.world_size, dtype=float_dtype)
+        key, energy_key = jrng.split(key)
+        energy_sites = poisson_grid(
+            energy_key,
+            params.mean_energy_sites,
+            round(params.mean_energy_sites*2),
+            params.world_size,
+        )
+        total_energy_sites = jnp.sum(energy_sites)
+        energy_per_site = params.initial_total_energy / total_energy_sites
+        energy = (energy_sites * energy_per_site).astype(float_dtype)
+        
+        key, biomass_key = jrng.split(key)
+        biomass_sites = poisson_grid(
+            biomass_key,
+            params.mean_biomass_sites,
+            round(params.mean_biomass_sites*2),
+            params.world_size,
+        )
+        total_biomass_sites = jnp.sum(biomass_sites)
+        biomass_per_site = params.initial_total_biomass / total_biomass_sites
+        biomass = (biomass_sites * biomass_per_site).astype(float_dtype)
         
         return LandscapeState(
             terrain,
@@ -229,8 +240,7 @@
             air_light,
             air_smell,
             rain_status,
-            #day,
-            sundial_state,
+            day,
             energy,
             biomass,
         )
@@ -248,6 +258,13 @@
         water = state.water.at[y, x].set(consumable.water)
         energy = state.energy.at[y, x].set(consumable.energy)
         biomass = state.biomass.at[y, x].set(consumable.biomass)
+        return state.replace(water=water, energy=energy, biomass=biomass)
+    
+    def add_consumable(state, locations, consumable):
+        y, x = locations[...,0], locations[...,1]
+        water = state.water.at[y, x].add(consumable.water)
+        energy = state.energy.at[y, x].add(consumable.energy)
+        biomass = state.biomass.at[y, x].add(consumable.biomass)
         return state.replace(water=water, energy=energy, biomass=biomass)
     
     '''
@@ -342,15 +359,15 @@
             air_moisture = state.air_moisture
             air_smell = state.air_smell
             air_temperature = state.air_temperature
-            day = state.sundial.day
+            day = state.day
 
             rain_status = state.rain_status
             day_length = params.steps_per_day
             
             # Day_status
-            #day += 1
-            #light_length = get_day_light_length(day)
-            #day_status = get_day_status(day_length, light_length, day)
+            day += 1
+            light_length = get_day_light_length(day)
+            day_status = get_day_status(day_length, light_length, day)
             
             # move air
             # - update the wind direction
@@ -383,38 +400,17 @@
             erosion = reset_erosion_status(terrain, old_terrain, erosion)
             
             # light change based on rotation of Sun
-            #light_strength = get_day_light_strength(day)
-            light_strength = 1.
+            light_strength = get_day_light_strength(day)
             light_intensity = light_step(
-<<<<<<< HEAD
-                #light_length, 
-=======
-                day_length, 
->>>>>>> 98b30c3c
+                day_length,
                 terrain, water, 
-                light_strength, 
-                #light_length, 
-                state.sundial.clipped_sun_direction, 
+                light_strength,
+                light_length,
+                day,
                 params.night_effect
             )
             
             # temperature changed based on light and rain
-<<<<<<< HEAD
-            #air_temperature = temperature_step(
-            #    light_length, 
-            #    day, 
-            #    water, 
-            #    air_temperature, 
-            #    rain_status,
-            #    light_intensity, 
-            #    air_moisture,
-            #    light_length, 
-            #    params.night_effect, 
-            #    params.water_effect, 
-            #    params.rain_effect, 
-            #    params.evaporation_effect
-            #)
-=======
             air_temperature = temperature_step(
                 day_length, 
                 day, 
@@ -429,21 +425,19 @@
                 params.rain_effect, 
                 params.evaporation_effect
             )
->>>>>>> 98b30c3c
 
             # evaporate and rain based on temperature and air moisture
-            #water, air_moisture, rain_status = weather_step(
-            #    water, 
-            #    air_temperature, 
-            #    air_moisture, 
-            #    rain_status, 
-            #    params.evaporation_rate, 
-            #    params.rain_moisture_up_threshold, 
-            #    params.rain_moisture_down_threshold, 
-            #    params.rain_amount
-            #)
-            
-            next_sundial_state = step_sundial(state.sundial)
+            water, air_moisture, rain_status = weather_step(
+                water, 
+                air_temperature, 
+                air_moisture, 
+                rain_status, 
+                params.evaporation_rate, 
+                params.rain_moisture_up_threshold, 
+                params.rain_moisture_down_threshold, 
+                params.rain_amount
+            )
+            
             next_state = state.replace(
                 terrain=terrain,
                 erosion=erosion,
@@ -454,15 +448,14 @@
                 air_light=light_intensity,
                 air_smell=air_smell,
                 rain_status=rain_status,
-                #day=day,
-                sundial=next_sundial_state,
+                day=day,
             )
             
             return next_state
         
         step_functions.append(step)
     
-    return init, get_consumable, set_consumable, *step_functions
+    return init, get_consumable, set_consumable, add_consumable, *step_functions
 
 
 if __name__ == "__main__":
