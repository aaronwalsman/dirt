import jax
import jax.numpy as jnp
import jax.random as jrng

import chex

from typing import Tuple, Optional, TypeVar, Any, Union

from mechagogue.static import static_data, static_functions

from dirt.constants import (
    DEFAULT_FLOAT_DTYPE,
    ROCK_COLOR,
    WATER_COLOR,
    ENERGY_TINT,
    BIOMASS_TINT,
)
#from dirt.gridworld2d.gas import step as gas_step
#from dirt.distribution.ou import ou_process
from dirt.gridworld2d.geology import fractal_noise
from dirt.gridworld2d.erosion import simulate_erosion_step, reset_erosion_status
from dirt.gridworld2d.water import flow_step, flow_step_twodir
from dirt.gridworld2d.weather import WeatherParams, make_weather
# from dirt.gridworld2d.climate_pattern_day import (
#     temperature_step, light_step, get_day_status)
from dirt.gridworld2d.climate_pattern_day_cont import (
    temperature_step, light_step, get_day_status)
from dirt.gridworld2d.climate_pattern_year import (
    get_day_light_length, get_day_light_strength)
from dirt.gridworld2d.spawn import poisson_grid
from dirt.consumable import Consumable

@static_data
class LandscapeParams:
    world_size : Tuple[int, int] = (1024, 1024)
<<<<<<< HEAD
    step_sizes : Tuple[float] = (1.,)
=======
    #step_sizes : Tuple[float, ...] = (1.,)
>>>>>>> 7c5e2a7d
    initial_time: float = 0.
    
    # terrain
    terrain_bias : float = 0
    terrain_octaves : int = 12
    terrain_max_octaves : int = None
    terrain_lacunarity : float = 2.
    terrain_persistence : float = 0.5
    terrain_unit_scale : float = 0.005
    terrain_max_height : float = 50.
    max_effective_altitude : float = 100.
    
    # water
<<<<<<< HEAD
    include_water_flow : bool = True
=======
    # - different ways to fill the water
>>>>>>> 7c5e2a7d
    sea_level : float = 0.
    initial_water_per_cell : float = 0.
    
    water_flow_rate : float = 1
    ice_flow_rate : float = 0.001
    air_moisture_diffusion : float = 0.333
    min_effective_water : float = 0.05
    
    # smell
    smell_downsample: int = 1
    smell_channels: int = 8
    
    # audio
    audio_downsample: int = 32
    audio_channels: int = 8
    
    # light
    include_light: bool = True
    light_initial_strength: float = 0.35
    night_effect: float = 0.15
    cloud_shade: float = 0.25
    rain_shade: float = 0.25
    
    # temperature
    water_effect: float  = 0.25
    rain_effect: float = 0.05
    evaporation_effect: float = 0.05
    
    # climate
    steps_per_day : int = 240     # 24*10
    days_per_year : int = 360
    #evaporation_rate : float = 0.01
    
    # weather
    weather : WeatherParams = WeatherParams()
    
    # erosion
    erosion_endurance : float = 0. #0.05
    erosion_ratio : float = 0. #0.01
    
    # energy
    mean_energy_sites : float = 256.**2
    initial_total_energy : float = 256.**2
    
    # biomass
    mean_biomass_sites : float = 256.**2
    initial_total_biomass : float = 256.**2

@static_data
class LandscapeState:
    terrain : jnp.array
    erosion : jnp.array
    water : jnp.array
    temperature : jnp.array
    moisture : jnp.array
    rain: jnp.array
    wind : jnp.array
    light: jnp.array
    smell: jnp.array
    audio: jnp.array
    time: float
    
    energy : jnp.array
    biomass : jnp.array

def make_landscape(
    params : LandscapeParams = LandscapeParams(),
    float_dtype : Any = DEFAULT_FLOAT_DTYPE,
):
    
    #step_weathers = []
    #for step_size in params.step_sizes:
    #weather_params = params.weather.replace(step_size=step_size)
    weather = make_weather(params.weather, float_dtype=float_dtype)
    #step_weathers.append(step_weather)
    
<<<<<<< HEAD
    def init(
        key : chex.PRNGKey,
    ) -> LandscapeState :
        
        # terrain
        # - use fractal_noise to generate an initial terrain grid
        key, terrain_key = jrng.split(key)
        terrain = fractal_noise(
            terrain_key,
            params.world_size,
            params.terrain_octaves,
            params.terrain_lacunarity,
            params.terrain_persistence,
            params.terrain_max_octaves,
            params.terrain_unit_scale,
            params.terrain_max_height,
            dtype=float_dtype,
        ) + params.terrain_bias
        
        # erosion
        # - initialize erosion to be zero everywhere
        erosion = jnp.zeros(params.world_size, dtype=float_dtype)
        
        # water
        #water = jnp.max(params.sea_level - terrain, 0.)
        water = jnp.where(
            terrain < params.sea_level, params.sea_level - terrain, 0.)
        water = water + params.initial_water_per_cell
        '''
        # - start with zero water everywhere
        water = jnp.zeros(params.world_size, dtype=float_dtype)
        
        # - compute the total water we want distributed over the entire grid
        total_water = (
            params.water_per_cell * params.world_size[0] * params.world_size[1])
        
        # - then we will fill the lowest points on the grid with water until
        #   the desired total water has been deposited in the grid
        water_level = jnp.min(terrain)
        
        def water_level_cond(water_water_level):
            water, water_level = water_water_level
            return jnp.sum(water) < total_water
        
        def water_level_body(water_water_level):
            water, water_level = water_water_level
            water_level += params.water_initial_fill_rate # Suppose Fix
            water = water_level - terrain
            water = jnp.where(water < 0., 0., water)
            water = water.astype(float_dtype)
            return (water, water_level)
        
        water, water_level = jax.lax.while_loop(
            water_level_cond, water_level_body, (water, water_level))
        
        # - scale the water everywhere in order to counteract any overshoot
        current_water = jnp.sum(water)
        water = water * (total_water / current_water)
        
        # - offset the terrain so that the water level (sea level) is zero
        terrain = terrain - water_level
        '''
        # light
        if params.include_light:
            light = jnp.ones(params.world_size, dtype=float_dtype)
        else:
            light = jnp.ones((), dtype=float_dtype)
        
        # smell
        smell_size = (
            params.world_size[0]//params.smell_downsample,
            params.world_size[1]//params.smell_downsample,
        )
        smell = jnp.zeros(
            (*smell_size, params.smell_channels), dtype=float_dtype)
        
        # audio
        audio_size = (
            params.world_size[0]//params.audio_downsample,
            params.world_size[1]//params.audio_downsample,
        )
        audio = jnp.zeros(
            (*audio_size, params.audio_channels), dtype=float_dtype)
        
        # weather
        key, weather_key = jrng.split(key)
        temperature, moisture, rain, wind = init_weather(weather_key)
=======
    @static_functions
    class Landscape:
        def init(
            key : chex.PRNGKey,
        ) -> LandscapeState :
            
            # terrain
            # - use fractal_noise to generate an initial terrain grid
            key, terrain_key = jrng.split(key)
            terrain = fractal_noise(
                terrain_key,
                params.world_size,
                params.terrain_octaves,
                params.terrain_lacunarity,
                params.terrain_persistence,
                params.terrain_max_octaves,
                params.terrain_unit_scale,
                params.terrain_max_height,
                dtype=float_dtype,
            ) + params.terrain_bias
            
            # erosion
            # - initialize erosion to be zero everywhere
            erosion = jnp.zeros(params.world_size, dtype=float_dtype)
            
            # water
            #water = jnp.max(params.sea_level - terrain, 0.)
            water = jnp.where(
                terrain < params.sea_level, params.sea_level - terrain, 0.)
            water = water + params.initial_water_per_cell
            '''
            # - start with zero water everywhere
            water = jnp.zeros(params.world_size, dtype=float_dtype)
            
            # - compute the total water we want distributed over the entire grid
            total_water = (
                params.water_per_cell * params.world_size[0] * params.world_size[1])
            
            # - then we will fill the lowest points on the grid with water until
            #   the desired total water has been deposited in the grid
            water_level = jnp.min(terrain)
            
            def water_level_cond(water_water_level):
                water, water_level = water_water_level
                return jnp.sum(water) < total_water
            
            def water_level_body(water_water_level):
                water, water_level = water_water_level
                water_level += params.water_initial_fill_rate # Suppose Fix
                water = water_level - terrain
                water = jnp.where(water < 0., 0., water)
                water = water.astype(float_dtype)
                return (water, water_level)
            
            water, water_level = jax.lax.while_loop(
                water_level_cond, water_level_body, (water, water_level))
            
            # - scale the water everywhere in order to counteract any overshoot
            current_water = jnp.sum(water)
            water = water * (total_water / current_water)
            
            # - offset the terrain so that the water level (sea level) is zero
            terrain = terrain - water_level
            '''
            # light
            light = jnp.zeros(params.world_size, dtype=float_dtype)
            
            # smell
            smell_size = (
                params.world_size[0]//params.smell_downsample,
                params.world_size[1]//params.smell_downsample,
            )
            smell = jnp.zeros(
                (*smell_size, params.smell_channels), dtype=float_dtype)
            
            # audio
            audio_size = (
                params.world_size[0]//params.audio_downsample,
                params.world_size[1]//params.audio_downsample,
            )
            audio = jnp.zeros(
                (*audio_size, params.audio_channels), dtype=float_dtype)
            
            # weather
            key, weather_key = jrng.split(key)
            temperature, moisture, rain, wind = init_weather(weather_key)
            
            # time
            t = params.initial_time
            
            # energy
            key, energy_key = jrng.split(key)
            energy_sites = poisson_grid(
                energy_key,
                params.mean_energy_sites,
                round(params.mean_energy_sites*2),
                params.world_size,
            )
            total_energy_sites = jnp.sum(energy_sites)
            energy_per_site = params.initial_total_energy / total_energy_sites
            energy = (energy_sites * energy_per_site).astype(float_dtype)
            
            # biomass
            key, biomass_key = jrng.split(key)
            biomass_sites = poisson_grid(
                biomass_key,
                params.mean_biomass_sites,
                round(params.mean_biomass_sites*2),
                params.world_size,
            )
            total_biomass_sites = jnp.sum(biomass_sites)
            biomass_per_site = (
                params.initial_total_biomass / total_biomass_sites)
            biomass = (biomass_sites * biomass_per_site).astype(float_dtype)
            
            return LandscapeState(
                terrain,
                erosion,
                water,
                temperature,
                moisture,
                rain,
                wind,
                light,
                smell,
                audio,
                t,
                energy,
                biomass,
            )
>>>>>>> 7c5e2a7d
        
        def get_consumable(state, x):
            x0, x1 = x[...,0], x[...,1]
            water = state.water[x0, x1]
            energy = state.energy[x0, x1]
            biomass = state.biomass[x0, x1]
            return Consumable(water, energy, biomass)
        
        def set_consumable(state, x, consumable):
            x0, x1 = x[...,0], x[...,1]
            water = state.water.at[x0, x1].set(consumable.water)
            energy = state.energy.at[x0, x1].set(consumable.energy)
            biomass = state.biomass.at[x0, x1].set(consumable.biomass)
            return state.replace(water=water, energy=energy, biomass=biomass)
        
        def add_consumable(state, x, consumable):
            x0, x1 = x[...,0], x[...,1]
            water = state.water.at[x0, x1].add(consumable.water)
            energy = state.energy.at[x0, x1].add(consumable.energy)
            biomass = state.biomass.at[x0, x1].add(consumable.biomass)
            return state.replace(water=water, energy=energy, biomass=biomass)
        
        #step_functions = []
        #for i, step_size in enumerate(params.step_sizes):
        def step(
            key : chex.PRNGKey,
            state : LandscapeState,
        ) -> LandscapeState :
            
            terrain = state.terrain
            water = state.water
            erosion = state.erosion
            wind = state.wind
            moisture = state.moisture
            rain = state.rain
            smell = state.smell
            audio = state.audio
            temperature = state.temperature
            t = state.time

            day_length = params.steps_per_day
            
            # Day_status
            t += step_size
            light_length = get_day_light_length(t)
            day_status = get_day_status(day_length, light_length, t)
            
            # TODO: Concretization problem... need to configure the
            # kernel and not have it dynamically shaped
            #smell = gas_step(
            #    smell, diffusion_std, 1., wind, 1)
            key, smell_key = jrng.split(key)
            #smell = smell_step(smell_key, smell, wind=
            
            # move water
            if params.include_water_flow:
                flow_rate = jnp.where(
                    temperature < 0.,
                    params.ice_flow_rate * step_size,
                    params.water_flow_rate * step_size,
                )
                water = flow_step(terrain, water, flow_rate)

                # erode based on water flow
                old_terrain = terrain
                terrain, erosion = simulate_erosion_step(
                    old_terrain, 
                    water, 
                    erosion, 
                    params.water_flow_rate, 
                    params.erosion_endurance, 
                    params.erosion_ratio
                )
                erosion = reset_erosion_status(terrain, old_terrain, erosion)
            
            altitude = terrain + water
            normalized_altitude = jnp.clip(
                altitude/params.max_effective_altitude, 0., 1.)
            
            # light change based on rotation of Sun
            if params.include_light:
                light_strength = get_day_light_strength(t)
                light = light_step(
                    day_length,
                    altitude, 
                    light_strength,
                    light_length,
                    t,
                    params.night_effect
                )
            else:
                light = jnp.ones((), dtype=float_dtype)
            
            # reduce light based on shade from clouds and rain
            clouds = moisture / params.weather.moisture_start_raining
            shade = 1. - (clouds*params.cloud_shade + rain*params.rain_shade)
            light = light * shade
            
            # temperature changed based on light and rain
            #temperature = temperature_step(
            #    day_length, 
            #    t, 
            #    water, 
            #    temperature, 
            #    rain,
            #    light, 
            #    moisture,
            #    light_length, 
            #    params.night_effect, 
            #    params.water_effect, 
            #    params.rain_effect, 
            #    params.evaporation_effect
            #)

            # evaporate and rain based on temperature and air moisture
            #water, moisture, rain = weather_step(
            #    water,
            #    temperature,
            #    moisture,
            #    rain,
            #    params.evaporation_rate,
            #    params.rain_moisture_up_threshold,
            #    params.rain_moisture_down_threshold,
            #    params.rain_amount,
            #    wind,
            #)
            key, weather_key = jrng.split(key)
            (
                water,
                temperature,
                moisture,
                rain,
                wind,
                discrete_wind,
            ) = step_weathers[i](
                weather_key,
                water,
                temperature,
                moisture,
                rain,
                wind,
                normalized_altitude,
                light,
            )
            
            next_state = state.replace(
                terrain=terrain,
                erosion=erosion,
                water=water,
                temperature=temperature,
                moisture=moisture,
                rain=rain,
                wind=wind,
                light=light,
                #smell=smell,
                time=t,
            )
            
            return next_state
            
            #step_functions.append(step)
    
    return Landscape

if __name__ == "__main__":
    init, step_fn = landscape()
    key = jax.random.PRNGKey(1234)
    state = init(key)
    for i in range(500):
        key, subkey = jax.random.split(key)
        state = step_fn(subkey, state)
        if i % 20 == 0:
            # inspect
            print(f"\n--- Day {state.time} ---")
            print("Wind velocity:", state.wind)
            print("Air temperature (mean):", jnp.mean(state.temperature))
            print("Water (sum):", jnp.sum(state.water + state.moisture))
            print("Rain status (mean):", jnp.mean(state.rain))
            print("Erosion (mean):", jnp.mean(state.erosion))<|MERGE_RESOLUTION|>--- conflicted
+++ resolved
@@ -33,11 +33,7 @@
 @static_data
 class LandscapeParams:
     world_size : Tuple[int, int] = (1024, 1024)
-<<<<<<< HEAD
-    step_sizes : Tuple[float] = (1.,)
-=======
     #step_sizes : Tuple[float, ...] = (1.,)
->>>>>>> 7c5e2a7d
     initial_time: float = 0.
     
     # terrain
@@ -51,11 +47,9 @@
     max_effective_altitude : float = 100.
     
     # water
-<<<<<<< HEAD
     include_water_flow : bool = True
-=======
+    
     # - different ways to fill the water
->>>>>>> 7c5e2a7d
     sea_level : float = 0.
     initial_water_per_cell : float = 0.
     
@@ -132,95 +126,6 @@
     weather = make_weather(params.weather, float_dtype=float_dtype)
     #step_weathers.append(step_weather)
     
-<<<<<<< HEAD
-    def init(
-        key : chex.PRNGKey,
-    ) -> LandscapeState :
-        
-        # terrain
-        # - use fractal_noise to generate an initial terrain grid
-        key, terrain_key = jrng.split(key)
-        terrain = fractal_noise(
-            terrain_key,
-            params.world_size,
-            params.terrain_octaves,
-            params.terrain_lacunarity,
-            params.terrain_persistence,
-            params.terrain_max_octaves,
-            params.terrain_unit_scale,
-            params.terrain_max_height,
-            dtype=float_dtype,
-        ) + params.terrain_bias
-        
-        # erosion
-        # - initialize erosion to be zero everywhere
-        erosion = jnp.zeros(params.world_size, dtype=float_dtype)
-        
-        # water
-        #water = jnp.max(params.sea_level - terrain, 0.)
-        water = jnp.where(
-            terrain < params.sea_level, params.sea_level - terrain, 0.)
-        water = water + params.initial_water_per_cell
-        '''
-        # - start with zero water everywhere
-        water = jnp.zeros(params.world_size, dtype=float_dtype)
-        
-        # - compute the total water we want distributed over the entire grid
-        total_water = (
-            params.water_per_cell * params.world_size[0] * params.world_size[1])
-        
-        # - then we will fill the lowest points on the grid with water until
-        #   the desired total water has been deposited in the grid
-        water_level = jnp.min(terrain)
-        
-        def water_level_cond(water_water_level):
-            water, water_level = water_water_level
-            return jnp.sum(water) < total_water
-        
-        def water_level_body(water_water_level):
-            water, water_level = water_water_level
-            water_level += params.water_initial_fill_rate # Suppose Fix
-            water = water_level - terrain
-            water = jnp.where(water < 0., 0., water)
-            water = water.astype(float_dtype)
-            return (water, water_level)
-        
-        water, water_level = jax.lax.while_loop(
-            water_level_cond, water_level_body, (water, water_level))
-        
-        # - scale the water everywhere in order to counteract any overshoot
-        current_water = jnp.sum(water)
-        water = water * (total_water / current_water)
-        
-        # - offset the terrain so that the water level (sea level) is zero
-        terrain = terrain - water_level
-        '''
-        # light
-        if params.include_light:
-            light = jnp.ones(params.world_size, dtype=float_dtype)
-        else:
-            light = jnp.ones((), dtype=float_dtype)
-        
-        # smell
-        smell_size = (
-            params.world_size[0]//params.smell_downsample,
-            params.world_size[1]//params.smell_downsample,
-        )
-        smell = jnp.zeros(
-            (*smell_size, params.smell_channels), dtype=float_dtype)
-        
-        # audio
-        audio_size = (
-            params.world_size[0]//params.audio_downsample,
-            params.world_size[1]//params.audio_downsample,
-        )
-        audio = jnp.zeros(
-            (*audio_size, params.audio_channels), dtype=float_dtype)
-        
-        # weather
-        key, weather_key = jrng.split(key)
-        temperature, moisture, rain, wind = init_weather(weather_key)
-=======
     @static_functions
     class Landscape:
         def init(
@@ -351,7 +256,6 @@
                 energy,
                 biomass,
             )
->>>>>>> 7c5e2a7d
         
         def get_consumable(state, x):
             x0, x1 = x[...,0], x[...,1]
