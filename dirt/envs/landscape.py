--- conflicted
+++ resolved
@@ -53,17 +53,10 @@
     water_flow_rate : float = 0.01
     air_moisture_diffusion : float = 1./3.
 
-<<<<<<< HEAD
-    # Rain
-    rain_moisture_up_threshold : float = 0.1
-    rain_moisture_down_threshold: float = 0.2
-    rain_amount: float = 0.08
-=======
     # rain
     rain_moisture_up_threshold : float = 0.8
     rain_moisture_down_threshold: float = 0.4
     rain_amount: float = 0.32
->>>>>>> 98b30c3c
     
     # air
     wind_std : float = 0.1
@@ -101,24 +94,9 @@
     air_smell: jnp.array
     rain_status: jnp.array
     day: int
-<<<<<<< HEAD
-    day_status: int
-    #ground_chemicals : jnp.array
-    #water_chemicals : jnp.array
-    #air_chemicals : jnp.array
-
-class LandscapeAction:
-    pass
-    #step_size : float
-    #locations : jnp.array
-    #ground_chemical_update : jnp.array
-    #water_chemical_update : jnp.array
-    #air_chemical_update : jnp.array
-=======
     
     energy : jnp.array
     biomass : jnp.array
->>>>>>> 98b30c3c
 
 '''
 def render_landscape(state):
@@ -222,7 +200,6 @@
         air_smell = air_smell[...,None]
         rain_status = jnp.zeros(params.world_size, dtype=float_dtype)
         day = params.day_initial
-        day_status = params.day_initial
         
         energy = jnp.zeros(params.world_size, dtype=float_dtype)
         biomass = jnp.zeros(params.world_size, dtype=float_dtype)
@@ -238,9 +215,6 @@
             air_smell,
             rain_status,
             day,
-<<<<<<< HEAD
-            day_status
-=======
             energy,
             biomass,
         )
@@ -300,7 +274,6 @@
             view_distance,
             view_back_distance=view_back_distance,
             subsample=subsample,
->>>>>>> 98b30c3c
         )
         relative_height = first_person_height - baseline_height[:,None,None]
         return relative_height
@@ -396,22 +369,12 @@
             # light change based on rotation of Sun
             light_strength = get_day_light_strength(params.light_initial_strength, day)
             light_intensity = light_step(
-<<<<<<< HEAD
-                day_length,
-                terrain, 
-                water,
-                light_strength,
-                light_length,
-                day,
-                night_effect = params.night_effect
-=======
                 day_length, 
                 terrain, water, 
                 light_strength, 
                 light_length, 
                 day, 
                 params.night_effect
->>>>>>> 98b30c3c
             )
             
             # temperature changed based on light and rain
@@ -442,20 +405,6 @@
                 params.rain_amount
             )
 
-<<<<<<< HEAD
-            new_state = LandscapeState(
-                terrain,
-                erosion,
-                water,
-                wind_velocity,
-                air_temperature,
-                air_moisture,
-                light_intensity,
-                air_smell,
-                rain_status,
-                day,
-                day_status
-=======
             next_state = state.replace(
                 terrain=terrain,
                 erosion=erosion,
@@ -467,7 +416,6 @@
                 air_smell=air_smell,
                 rain_status=rain_status,
                 day=day,
->>>>>>> 98b30c3c
             )
             
             return next_state
@@ -481,12 +429,7 @@
     init, step_fn = landscape()
     key = jax.random.PRNGKey(1234)
     state = init(key)
-<<<<<<< HEAD
-    action = LandscapeAction()
-    for i in range(300):
-=======
     for i in range(500):
->>>>>>> 98b30c3c
         key, subkey = jax.random.split(key)
         state = step_fn(subkey, state)
         if i % 20 == 0:
@@ -498,8 +441,4 @@
             print("Air moisture (mean):", jnp.mean(state.air_moisture))
             print("Water (sum):", jnp.sum(state.water + state.air_moisture))
             print("Rain status (mean):", jnp.mean(state.rain_status))
-            print("Erosion (mean):", jnp.mean(state.erosion))
-
-# pull first
-# Can push to have the rain updated
-# check for temperature system, how to stabilize the degrees+            print("Erosion (mean):", jnp.mean(state.erosion))