import time
import functools
from typing import Tuple, TypeVar

import jax
import jax.numpy as jnp
import jax.random as jrng

from flax.struct import dataclass

import chex

from dirt.gridworld2d import dynamics, observations, spawn
from mechagogue.dp.population_game import population_game

TNomNomParams = TypeVar('TNomNomParams', bound='NomNomParams')
TNomNomState = TypeVar('TNomNomState', bound='NomNomState')
TNomNomObservation = TypeVar('TNomNomObservation', bound='NomNomObservation')
TNomNomAction = TypeVar('TNomNomAction', bound='NomNomAction')

@dataclass
class NomNomParams:
    '''
    Configuration parameters.  This should only contain values that will be
    fixed throughout training.
    '''
    world_size : Tuple = (32,32)
    
    mean_initial_food : float = 32
    max_initial_food : float = 32
    mean_food_growth : float = 2
    max_food_growth : float = 4
   
    initial_players : int = 32
    max_players : int = 256
    
    initial_energy : float = 1.
    max_energy : float = 5.
    food_metabolism : float = 1
    move_metabolism : float = -0.05
    wait_metabolism : float = -0.025
    
    view_width : int = 5
    view_distance : int = 5

@dataclass
class NomNomState:
    '''
    State information about a single Nom environment.
    '''
    # grid-shaped data
    food_grid : jnp.ndarray
    object_grid : jnp.ndarray
    
    # player shaped data
    players : jnp.ndarray
    parents : jnp.ndarray
    children : jnp.ndarray
    player_x : jnp.ndarray
    player_r : jnp.ndarray
    player_energy : jnp.ndarray
    
    
    # constant shaped data
    next_new_player_id : int
    children : jnp.ndarray

@dataclass
class NomNomAction:
    '''
    An action in the Nom environment consists of three buttons:
    forward : [0,1] moves the agent forward one step
    rotate : [0,1,2] rotates the agent left, zero or right
    reproduce : [0,1] makes a new agent
    '''
    forward : jnp.ndarray
    rotate : jnp.ndarray
    reproduce : jnp.ndarray
    
    @classmethod
    def uniform_sample(cls, key, n):
        forward_key, rotate_key, reproduce_key = jrng.split(key, 3)
        forward = jrng.randint(forward_key, shape=(n,), minval=0, maxval=2)
        rotate = jrng.randint(rotate_key, shape=(n,), minval=-1, maxval=2)
        reproduce = jrng.randint(reproduce_key, shape=(n,), minval=0, maxval=2)
        return NomNomAction(forward, rotate, reproduce)

@dataclass
class NomNomObservation:
    '''
    An observation in the Nom environment.
    '''
    view : jnp.ndarray
    energy : jnp.ndarray



def nomnom(
    params: TNomNomParams = NomNomParams,
):
    '''
    This bundles the function above into reset and step functions.
    reset will take a random key and produce a new state, observation, list of
    players and their parents.
    step will take a random key, a previous state and an action and produce
    a new state, observation, list of players and their parents. 
    '''
    # def init():
    #     reset, step = population_game(
    #         nomnom_initialize,
    #         nomnom_transition,
    #         nomnom_observe,
    #         (lambda params, state : state.player_id, 
    #         lambda params, state : state.parent_id,
    #         lambda params, state : state.children_id,
    #         )
    #     )
    
    #     return reset, step
    
    def nomnom_initialize(
        key : chex.PRNGKey,
    ) -> TNomNomState :
        '''
        Returns a NomNomState object representing the start of a new episode.
    
        When used inside a jit compiled program, params must come from a static
        variable as it controls the shapes of various arrays.
        '''
        # initialize the players
        players = jnp.full(params.max_players, -1, dtype=jnp.int32)
        players = players.at[:params.initial_players].set(
            jnp.arange(params.initial_players))
        parents = jnp.full((config.max_players, 1), -1, dtype=jnp.int32)
        children = jnp.full((config.max_players,), -1, dtype=jnp.int32)
        key, xr_key = jrng.split(key)
        player_x, player_r = spawn.unique_xr(
            xr_key, params.max_players, params.world_size)
        
        player_energy = jnp.full((params.max_players,), params.initial_energy)
    
        # initialize the object grid
        object_grid = jnp.full(params.world_size, -1, dtype=jnp.int32)
        object_grid.at[player_x[...,0], player_x[...,1]].set(players)
    
        # initialize the food grid
        key, foodkey = jrng.split(key)
        food_grid = spawn.poisson_grid(
            foodkey,
            params.mean_initial_food,
            params.max_initial_food,
            params.world_size,
        )
    
        # build the state
        state =  NomNomState(
            food_grid,
            object_grid,
<<<<<<< HEAD
            player_id,
            parent_id,
            
=======
            players,
            parents,
            children,
>>>>>>> b63cd5dc
            player_x,
            player_r,
            player_energy,
            params.initial_players,
            children
        )

        return state

    def nomnom_observe(
        key: chex.PRNGKey,
        # config: TNomNomParams,
        state: TNomNomState,
    ) -> TNomNomObservation :
        '''
        Computes the observation of a NomNom environment given the environment
        params and state.
    
        When used inside a jit compiled program, params must come from a static
        variable as it controls the shapes of various arrays.
        '''
    
        # construct a grid that contains class labels at each location
        # (0 = free space, 1 = food, 2 = player, 3 = out-of-bounds)
        view_grid = state.food_grid.astype(jnp.uint8)
        import pdb; pdb.set_trace()
        view_grid.at[state.player_x[...,0], state.player_x[...,1]].set(
            2 * (state.players != -1))
    
        # clip the viewing rectangles out for each player
        view = observations.first_person_view(
            state.player_x,
            state.player_r,
            view_grid,
            params.view_width,
            params.view_distance,
            out_of_bounds=3,
        )
        return NomNomObservation(view, state.player_energy)
    
    def nomnom_transition(
        key: chex.PRNGKey,
        state: TNomNomState,
        action: TNomNomAction,
    ) -> TNomNomState :
        '''
        Transition function for the NomNom environment.  Samples a new state
        given the environment params, a previous state and an action.
    
        When used inside a jit compiled program, params must come from a static
        variable as it controls the shapes of various arrays.
        '''
    
        # move
        player_x, player_r, _, object_grid = dynamics.forward_rotate_step(
            state.player_x,
            state.player_r,
            action.forward,
            action.rotate,
            check_collisions=True,
            object_grid=state.object_grid,
        )

        # eat
        # - figure out who will eat which food
        player_alive = (state.player_id != -1)
        food_at_player = state.food_grid[player_x[...,0], player_x[...,1]]
        eaten_food = food_at_player * player_alive
        # - update the player energy with the food they have just eaten
        player_energy = jnp.clip(
            state.player_energy + eaten_food * params.food_metabolism,
            0,
            params.max_energy,
        )
        # - remove the eaten food from the food grid
        food_grid = state.food_grid.at[player_x[...,0], player_x[...,1]].set(
            food_at_player & jnp.logical_not(eaten_food.astype(jnp.int32)))
    
        # metabolism
        moved = action.forward | (action.rotate != 0)
        player_energy = (
            player_energy +
            moved * params.move_metabolism +
            (1. - moved) * params.wait_metabolism
        ) * player_alive
    
        # kill players that have starved
        player_alive = player_alive & (player_energy > 0.)
        players = state.players * player_alive + -1 * ~player_alive
    
        # update the object grid to account for dead players
        object_grid = object_grid.at[player_x[...,0], player_x[...,1]].set(
            players)
    
        # make new players based on reproduction
        # - filter the reproduce vector to remove dead players and those without
        #   enough energy to create offspring
        reproduce = (
            action.reproduce &
            (player_energy > params.initial_energy) &
            player_alive
        )
        # - generate the new players
        (
            # next_new_player_id,
            # player_new,
            # player_id,
            # parent_id,
            player_x,
            player_r,
            players,
            parents,
            children,
            object_grid,
        ) = spawn.reproduce_from_parents(
            reproduce,
            state.next_new_player_id,
            state.players,
            # player_id,
            # state.parent_id,
            player_x,
            player_r,
            # player_energy,
            # jnp.full_like(player_energy, params.initial_energy),
            object_grid=object_grid,
        )
    
        # grow new food
        key, food_key = jrng.split(key)
        food_grid = food_grid | spawn.poisson_grid(
            food_key,
            params.mean_food_growth,
            params.max_food_growth,
            params.world_size,
        )
    
        # compute new state
        state = NomNomState(
            food_grid,
            object_grid,
            players,
            parents,
            children,
            player_x,
            player_r,
            player_energy,
            next_new_player_id
        )
        return state
    
    def nomnom_player_info(state):
        return state.players, state.parents, state.children

    return population_game(nomnom_initialize, nomnom_transition, nomnom_observe, nomnom_player_info)<|MERGE_RESOLUTION|>--- conflicted
+++ resolved
@@ -131,8 +131,8 @@
         players = jnp.full(params.max_players, -1, dtype=jnp.int32)
         players = players.at[:params.initial_players].set(
             jnp.arange(params.initial_players))
-        parents = jnp.full((config.max_players, 1), -1, dtype=jnp.int32)
-        children = jnp.full((config.max_players,), -1, dtype=jnp.int32)
+        parents = jnp.full((params.max_players, 1), -1, dtype=jnp.int32)
+        children = jnp.full((params.max_players,), -1, dtype=jnp.int32)
         key, xr_key = jrng.split(key)
         player_x, player_r = spawn.unique_xr(
             xr_key, params.max_players, params.world_size)
@@ -156,20 +156,13 @@
         state =  NomNomState(
             food_grid,
             object_grid,
-<<<<<<< HEAD
-            player_id,
-            parent_id,
-            
-=======
             players,
             parents,
             children,
->>>>>>> b63cd5dc
             player_x,
             player_r,
             player_energy,
             params.initial_players,
-            children
         )
 
         return state
@@ -190,7 +183,6 @@
         # construct a grid that contains class labels at each location
         # (0 = free space, 1 = food, 2 = player, 3 = out-of-bounds)
         view_grid = state.food_grid.astype(jnp.uint8)
-        import pdb; pdb.set_trace()
         view_grid.at[state.player_x[...,0], state.player_x[...,1]].set(
             2 * (state.players != -1))
     
@@ -230,7 +222,7 @@
 
         # eat
         # - figure out who will eat which food
-        player_alive = (state.player_id != -1)
+        player_alive = (state.players != -1)
         food_at_player = state.food_grid[player_x[...,0], player_x[...,1]]
         eaten_food = food_at_player * player_alive
         # - update the player energy with the food they have just eaten
