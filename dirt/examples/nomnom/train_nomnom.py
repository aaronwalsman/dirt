--- conflicted
+++ resolved
@@ -42,12 +42,7 @@
     )
     epochs : int = 100
     steps_per_epoch : int = 1000
-<<<<<<< HEAD
     output_directory : str = '/n/holylfs06/LABS/kempner_fellow_awalsman/Lab/chloe00'
-=======
-    #output_directory : str = '/n/holylfs06/LABS/kempner_fellow_awalsman/Lab/Development'
-    output_directory : str = '.'
->>>>>>> 2de5eafa
     load_from_file : Optional[str] = None
 
 @static_dataclass
@@ -196,8 +191,8 @@
     params = NomNomTrainParams(
         env_params=env_params,
         train_params=train_params,
-        epochs=32,
-        steps_per_epoch=256,
+        epochs=830,
+        steps_per_epoch=2048,
     )
     
     # update these defaults with commandline arguments
@@ -206,4 +201,6 @@
     args = parser.parse_args()
     params = params.update_from_commandline(args)
     
-    train(key, params)+    start = time.time()
+    train(key, params)
+    print(time.time() - start)