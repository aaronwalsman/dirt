'''
This example is designed to test the nomnom environment in a training loop
with a random policy.
'''
import time
import argparse
from typing import Any, Optional

import jax
import jax.numpy as jnp
import jax.random as jrng

from mechagogue.pop.natural_selection import (
    natural_selection, NaturalSelectionParams)
from mechagogue.breed.normal import normal_mutate
from mechagogue.nn.mlp import mlp
from mechagogue.static_dataclass import static_dataclass
from mechagogue.serial import save_leaf_data, load_example_data

from dirt.examples.nomnom.nomnom_env import nomnom, NomNomParams, NomNomAction
from dirt.examples.nomnom.nomnom_model import NomNomModelParams, nomnom_model

import wandb
import matplotlib.pyplot as plt

@static_dataclass
class NomNomTrainParams:
    max_players : int = 256
    env_params : Any = NomNomParams(
        mean_initial_food=8**2,
        max_initial_food=32**2,
        mean_food_growth=2**2,
        max_food_growth=16**2,
        initial_players=32,
        max_players=max_players,
        world_size=(32,32)
    )
    train_params : Any = NaturalSelectionParams(
        max_population=max_players,
    )
    epochs : int = 100
    steps_per_epoch : int = 1000
    output_directory : str = '.'
    load_from_file : Optional[str] = None

@static_dataclass
class NomNomReport:
    actions : Any = NomNomAction(0,0,0)
    players : jnp.array = False
    player_x : jnp.array = False
    player_r : jnp.array = False
    food_grid : jnp.array = False

def make_report(
    state, actions, next_state, players, parent_locations, child_locations
):
    #jax.debug.print('player_x {x}', x=next_state.env_state.player_x)
    #jax.debug.print('player_r {r}', r=next_state.env_state.player_r)
    #jax.debug.print('action {a}', a=actions)
    return NomNomReport(
        actions,
        players,
        next_state.env_state.player_x,
        next_state.env_state.player_r,
        next_state.env_state.food_grid,
    )

def train(key, params):
    #wandb.init(project="nomnom",
    #           entity="harvardml"
    #           )
    
    # build the necessary functions
    # - build the environment functions
    reset_env, step_env = nomnom(params.env_params)
    
    # - build mutate function
    mutate = normal_mutate(learning_rate=3e-4)
    
    # - build the model functions
    model_params = NomNomModelParams(
        view_width=params.env_params.view_width,
        view_distance=params.env_params.view_distance,
    )
    init_model, model = nomnom_model(model_params)
    
<<<<<<< HEAD
    def make_report(
        state, actions, next_state, players, parent_locations, child_locations
    ):

        return actions, players
    
=======
>>>>>>> 75da3485
    # - build the training functions
    reset_train, step_train = natural_selection(
        params.train_params,
        reset_env,
        step_env,
        init_model,
        model,
        mutate,
        make_report
    )
    
    # get the initial state of the training function
    key, reset_key = jrng.split(key)
    train_state, _ = jax.jit(reset_train)(reset_key)
    epoch = 0
    if params.load_from_file is not None:
        key, epoch, train_state = load_example_data(
            (key, epoch, train_state), params.load_from_file)
    
    # precompile the primary epoch train computation
    def train_epoch(epoch_key, train_state):
        def scan_body(train_state, step_key):
            next_train_state, report = step_train(step_key, train_state)
            return next_train_state, report
        
        train_state, reports = jax.lax.scan(
            scan_body,
            train_state,
            jrng.split(epoch_key, params.steps_per_epoch),
        )
        
        return train_state, reports
    train_epoch = jax.jit(train_epoch)
    
    save_leaf_data(
        params,
        f'{params.output_directory}/train_params.state',
    )
    
    # the outer loop is not scanned because it will have side effects
    while epoch < params.epochs:
        print(f'Epoch: {epoch}')
        key, epoch_key = jrng.split(key)
        env_state = train_state.env_state
        
        train_state, reports = train_epoch(epoch_key, train_state)
        
        save_leaf_data(
            (key, epoch, train_state),
            f'{params.output_directory}/train_state_{epoch:08}.state',
        )
        save_leaf_data(
            reports,
            f'{params.output_directory}/report_{epoch:08}.state',
        )
        epoch += 1
        
        # train_state, active_players, logging_info = train_epoch(
        #     epoch_key, train_state, active_players, logging_info)
        
        #actions, players = reports
        actions = reports.actions
        players = reports.players
        # For the 3 components of actions
        fig, axes = plt.subplots(1, 3, figsize=(15, 5))

        axes[0].hist(jnp.mean(actions.forward * players, axis=0), bins=20, color="blue", alpha=0.7)
        axes[0].set_title("Action distribution 1: forward")

        axes[1].hist(jnp.mean(actions.rotate * players, axis=0), bins=20, color="red", alpha=0.7)
        axes[1].set_title("Action distribution 2: rotate")

        axes[2].hist(jnp.mean(actions.reproduce * players, axis=0), bins=20, color="green", alpha=0.7)
        axes[2].set_title("Action distribution 3: reproduce")

        fig.tight_layout()
        #wandb.log({"plot/actions": wandb.Image(fig)})

<<<<<<< HEAD
        wandb.log({"active players": players[-1].sum()})
=======
        #wandb.log({"active players": players.sum()})
>>>>>>> 75da3485
        
    
    return train_state

if __name__ == '__main__':
    
    key = jrng.key(5432)
    
    max_players = 8
    env_params = NomNomParams(
        mean_initial_food=8**2,
        max_initial_food=32**2,
        mean_food_growth=3**2,
        max_food_growth=16**2,
        initial_players=8,
        max_players=max_players,
        world_size=(32,32)
    )
    train_params = NaturalSelectionParams(
        max_population=max_players,
    )
    params = NomNomTrainParams(
        env_params=env_params,
        train_params=train_params,
<<<<<<< HEAD
        epochs=20,
        steps_per_epoch=100,
=======
        epochs=10,
        steps_per_epoch=256,
>>>>>>> 75da3485
    )
    
    # update these defaults with commandline arguments
    parser = argparse.ArgumentParser()
    params.add_commandline_args(parser)
    args = parser.parse_args()
    params = params.from_commandline_args(args)

    train(key, params)<|MERGE_RESOLUTION|>--- conflicted
+++ resolved
@@ -84,15 +84,6 @@
     )
     init_model, model = nomnom_model(model_params)
     
-<<<<<<< HEAD
-    def make_report(
-        state, actions, next_state, players, parent_locations, child_locations
-    ):
-
-        return actions, players
-    
-=======
->>>>>>> 75da3485
     # - build the training functions
     reset_train, step_train = natural_selection(
         params.train_params,
@@ -171,11 +162,7 @@
         fig.tight_layout()
         #wandb.log({"plot/actions": wandb.Image(fig)})
 
-<<<<<<< HEAD
-        wandb.log({"active players": players[-1].sum()})
-=======
         #wandb.log({"active players": players.sum()})
->>>>>>> 75da3485
         
     
     return train_state
@@ -200,13 +187,8 @@
     params = NomNomTrainParams(
         env_params=env_params,
         train_params=train_params,
-<<<<<<< HEAD
-        epochs=20,
-        steps_per_epoch=100,
-=======
         epochs=10,
         steps_per_epoch=256,
->>>>>>> 75da3485
     )
     
     # update these defaults with commandline arguments
@@ -215,4 +197,5 @@
     args = parser.parse_args()
     params = params.from_commandline_args(args)
 
-    train(key, params)+    train(key, params)
+    print('Total running time:', time.time() - start)