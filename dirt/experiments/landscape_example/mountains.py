--- conflicted
+++ resolved
@@ -46,11 +46,7 @@
     visualize : bool = False
     vis_width : int = 1024
     vis_height : int = 1024
-<<<<<<< HEAD
     downsample_visualizer : int = 8
-=======
-    downsample_visualizer : int = 1
->>>>>>> 7c5e2a7d
     max_render_players : int =256
     env_params : Any = TeraAriumParams(
         landscape = LandscapeParams(
@@ -75,11 +71,7 @@
     )
     runner_params : Any = EpochRunnerParams(
         epochs=4,
-<<<<<<< HEAD
         steps_per_epoch=1024,
-=======
-        steps_per_epoch=1000,
->>>>>>> 7c5e2a7d
         save_state=True,
         save_reports=True,
     )
